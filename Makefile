--- conflicted
+++ resolved
@@ -303,19 +303,9 @@
 	for	((i=1;i<=$(QUORUM_SIZE); i++)); do pkill -of 'pd-server --name=pd$$i'; sleep 1; done;
 
 taas: pd-tso-bench
-<<<<<<< HEAD
 	./bin/pd-tso-bench  -client $(CLIENT_NUM) -c $(CURRENCY_NUM) -duration $(TEST_TIME) -pd $(LOCAL_IP)  -v -dc taas > $(LOG_PATH)
-	grep secdata: $(LOG_PATH)|awk -F '[:|,]' '{print $$2,$$6,$$7,$$8,$$9}' 
 global: pd-tso-bench
 	./bin/pd-tso-bench  -client $(CLIENT_NUM) -c $(CURRENCY_NUM) -duration $(TEST_TIME) -pd $(LOCAL_IP)  -v -dc global > $(LOG_PATH)
-	grep secdata: $(LOG_PATH)|awk -F '[:|,]' '{print $$2,$$6,$$7,$$8,$$9}' 
-=======
-	./bin/pd-tso-bench  -client 5 -c 5 -duration 5s -pd $(LOCAL_IP):3020  -v -dc taas
-
-global: pd-tso-bench
-	./bin/pd-tso-bench  -client 5 -c 5 -duration 5s -pd $(LOCAL_IP):3020  -v
-
->>>>>>> 0c5673d1
 
 limit:
 	# curl -L http://`hostname -i`:6010/v3/kv/range -X POST -d '{"key": "dHRhCg=="}'
